--- conflicted
+++ resolved
@@ -98,24 +98,6 @@
       }
       newState.userList = res;
       newState.loaded = true;
-<<<<<<< HEAD
-      if (this.state.prompt === "login") {
-        newState.currentUser = false;
-        newState.newUser = true;
-      } else if (this.state.prompt === "consent") {
-        newState.forceShowGrant = true;
-      } else if (this.state.prompt === "select_account") {
-        newState.selectAccount = true;
-      } else if (this.state.prompt === "end_session") {
-        newState.endSession = true;
-        newState.sessionClosed = false;
-        newState.newUser = false;
-        newState.currentUser = false;
-      } else if (this.state.prompt && this.state.prompt.substring(0, 6) === "device") {
-        newState.deviceAuth = true;
-      } else {
-        newState.newUser = false;
-=======
       if (checkPrompt) {
         if (this.state.prompt === "login") {
           newState.currentUser = false;
@@ -133,7 +115,6 @@
         } else {
           newState.newUser = false;
         }
->>>>>>> c680b1a7
       }
       this.setState(newState, () => {
         if (this.state.config.params.client_id && this.state.config.params.scope) {
